/*
 * Copyright 2020 Google LLC
 *
 * Licensed under the Apache License, Version 2.0 (the "License");
 * you may not use this file except in compliance with the License.
 * You may obtain a copy of the License at
 *
 *       http://www.apache.org/licenses/LICENSE-2.0
 *
 * Unless required by applicable law or agreed to in writing, software
 * distributed under the License is distributed on an "AS IS" BASIS,
 * WITHOUT WARRANTIES OR CONDITIONS OF ANY KIND, either express or implied.
 * See the License for the specific language governing permissions and
 * limitations under the License.
 */

package com.google.fhirengine.example

import android.content.Intent
import android.os.Bundle
import android.view.MenuItem
import androidx.appcompat.app.AppCompatActivity
import androidx.lifecycle.Observer
import androidx.lifecycle.ViewModelProvider
import com.google.fhirengine.example.data.SamplePatients

/**
 * An activity representing a single SamplePatient detail screen. This activity is only used on
 * narrow width devices. On tablet-size devices, item details are presented side-by-side with a list
 * of items in a [SamplePatientListActivity].
 */
class SamplePatientDetailActivity : AppCompatActivity() {
    var patients: List<SamplePatients.PatientItem>? = null
    var observations: List<SamplePatients.ObservationItem>? = null
    var patientsMap: Map<String, SamplePatients.PatientItem>? = null
    var observationsMap: Map<String, SamplePatients.ObservationItem>? = null

    override fun onCreate(savedInstanceState: Bundle?) {
        super.onCreate(savedInstanceState)
        setContentView(R.layout.activity_samplepatient_detail)
        setSupportActionBar(findViewById(R.id.detail_toolbar))

        // Show the Up button in the action bar.
        supportActionBar?.setDisplayHomeAsUpEnabled(true)

<<<<<<< HEAD
        val jsonStringPatients = getJsonStrForPatientData()
        val jsonStringObservations = getJsonStrForObservationData()
        val fhirObservations = SamplePatients().getObservationItems(getJsonStrForObservationData())
        // val jsonString = getJsonStrForPatientData()
        val patientListViewModel = ViewModelProvider(this, PatientListViewModelFactory(
            jsonStringPatients, jsonStringObservations))
            .get(PatientListViewModel::class.java)

        patientsMap = patientListViewModel.getPatientsMap()
        observationsMap = patientListViewModel.getObservationsMap()

        patientListViewModel.getPatients().observe(this,
            Observer<List<SamplePatients.PatientItem>> {
                patients = it
                // adapter.submitList(it)
            })

        patientListViewModel.getObservations().observe(this,
            Observer<List<SamplePatients.ObservationItem>> {
                observations = it
                //adapter.submitList(it)
            })
        // patientListViewModel.getPatientsMap().observe(this,
        //     Observer<Map<String, SamplePatients.PatientItem>> {
        //         patientsMap = it
        //         // adapter.submitList(it)
        //     })
        //
        // patientListViewModel.getObservationsMap().observe(this,
        //     Observer<Map<String, SamplePatients.ObservationItem>> {
        //         observationsMap = it
        //         //adapter.submitList(it)
        //     })

        // savedInstanceState is non-null when there is fragment state
        // saved from previous configurations of this activity
        // (e.g. when rotating the screen from portrait to landscape).
        // In this case, the fragment will automatically be re-added
        // to its container so we don"t need to manually add it.
        // For more information, see the Fragments API guide at:
=======
        // savedInstanceState is non-null when there is fragment state saved from previous
        // configurations of this activity (e.g. when rotating the screen from portrait to
        // landscape). In this case, the fragment will automatically be re-added to its container so
        // we don"t need to manually add it. For more information, see the Fragments API guide at:
>>>>>>> 88423105
        //
        // http://developer.android.com/guide/components/fragments.html
        //
        if (savedInstanceState == null) {
            // Create the detail fragment and add it to the activity
            // using a fragment transaction.
            val fragment = SamplePatientDetailFragment().apply {
                arguments = Bundle().apply {
                    putString(SamplePatientDetailFragment.ARG_ITEM_ID,
                            intent.getStringExtra(SamplePatientDetailFragment.ARG_ITEM_ID))
                }
            }

            supportFragmentManager.beginTransaction()
                    .add(R.id.samplepatient_detail_container, fragment)
                    .commit()
        }

    }

    /**
     * Helper function to read observation asset file data as string.
     */
    private fun getJsonStrForObservationData(): String {
        val observationJsonFilename = "sample_observations_bundle.json"

        return this.applicationContext.assets.open(observationJsonFilename).bufferedReader().use {
            it.readText()
        }
    }

    /**
     * Helper function to read patient asset file data as string.
     */
    private fun getJsonStrForPatientData(): String {
        val patientJsonFilename = "sample_patients_bundle.json"

        return this.applicationContext.assets.open(patientJsonFilename).bufferedReader().use {
            it.readText()
        }
    }

    override fun onOptionsItemSelected(item: MenuItem) =
            when (item.itemId) { android.R.id.home -> {

                    // This ID represents the Home or Up button. In the case of this activity, the
                    // Up button is shown. For more details, see the Navigation pattern on Android
                    // Design:
                    //
                    // http://developer.android.com/design/patterns/navigation.html#up-vs-back

                    navigateUpTo(Intent(this, SamplePatientListActivity::class.java))

                    true
                }
                else -> super.onOptionsItemSelected(item)
            }
}<|MERGE_RESOLUTION|>--- conflicted
+++ resolved
@@ -43,7 +43,6 @@
         // Show the Up button in the action bar.
         supportActionBar?.setDisplayHomeAsUpEnabled(true)
 
-<<<<<<< HEAD
         val jsonStringPatients = getJsonStrForPatientData()
         val jsonStringObservations = getJsonStrForObservationData()
         val fhirObservations = SamplePatients().getObservationItems(getJsonStrForObservationData())
@@ -78,18 +77,10 @@
         //         //adapter.submitList(it)
         //     })
 
-        // savedInstanceState is non-null when there is fragment state
-        // saved from previous configurations of this activity
-        // (e.g. when rotating the screen from portrait to landscape).
-        // In this case, the fragment will automatically be re-added
-        // to its container so we don"t need to manually add it.
-        // For more information, see the Fragments API guide at:
-=======
         // savedInstanceState is non-null when there is fragment state saved from previous
         // configurations of this activity (e.g. when rotating the screen from portrait to
         // landscape). In this case, the fragment will automatically be re-added to its container so
         // we don"t need to manually add it. For more information, see the Fragments API guide at:
->>>>>>> 88423105
         //
         // http://developer.android.com/guide/components/fragments.html
         //
