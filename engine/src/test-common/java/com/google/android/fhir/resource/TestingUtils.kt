/*
 * Copyright 2022 Google LLC
 *
 * Licensed under the Apache License, Version 2.0 (the "License");
 * you may not use this file except in compliance with the License.
 * You may obtain a copy of the License at
 *
 *       http://www.apache.org/licenses/LICENSE-2.0
 *
 * Unless required by applicable law or agreed to in writing, software
 * distributed under the License is distributed on an "AS IS" BASIS,
 * WITHOUT WARRANTIES OR CONDITIONS OF ANY KIND, either express or implied.
 * See the License for the specific language governing permissions and
 * limitations under the License.
 */

package com.google.android.fhir.resource

import androidx.work.Data
import ca.uhn.fhir.parser.IParser
import com.google.android.fhir.FhirEngine
import com.google.android.fhir.LocalChange
import com.google.android.fhir.db.impl.dao.LocalChangeToken
import com.google.android.fhir.search.Search
import com.google.android.fhir.sync.ConflictResolver
import com.google.android.fhir.sync.DataSource
import com.google.android.fhir.sync.DownloadWorkManager
import com.google.android.fhir.sync.Request
import com.google.common.truth.Truth.assertThat
import java.net.SocketTimeoutException
import java.time.OffsetDateTime
import java.util.Date
import java.util.LinkedList
import kotlin.streams.toList
import kotlinx.coroutines.flow.Flow
import kotlinx.coroutines.flow.collect
import org.hl7.fhir.r4.model.Bundle
import org.hl7.fhir.r4.model.Meta
import org.hl7.fhir.r4.model.Patient
import org.hl7.fhir.r4.model.Resource
import org.hl7.fhir.r4.model.ResourceType
import org.json.JSONArray
import org.json.JSONObject

/** Utilities for testing. */
class TestingUtils constructor(private val iParser: IParser) {

  /** Asserts that the `expected` and the `actual` FHIR resources are equal. */
  fun assertResourceEquals(expected: Resource?, actual: Resource?) {
    assertThat(iParser.encodeResourceToString(actual))
      .isEqualTo(iParser.encodeResourceToString(expected))
  }

  /** Asserts that the `expected` and the `actual` FHIR resources are not equal. */
  fun assertResourceNotEquals(expected: Resource?, actual: Resource?) {
    assertThat(iParser.encodeResourceToString(actual))
      .isNotEqualTo(iParser.encodeResourceToString(expected))
  }

  fun assertJsonArrayEqualsIgnoringOrder(actual: JSONArray, expected: JSONArray) {
    assertThat(actual.length()).isEqualTo(expected.length())
    val actuals = mutableListOf<String>()
    val expecteds = mutableListOf<String>()
    for (i in 0 until actual.length()) {
      actuals.add(actual.get(i).toString())
      expecteds.add(expected.get(i).toString())
    }
    actuals.sorted()
    expecteds.sorted()
    assertThat(actuals).containsExactlyElementsIn(expecteds)
  }

  /** Reads a [Resource] from given file in the `sampledata` dir */
  fun <R : Resource> readFromFile(clazz: Class<R>, filename: String): R {
    val resourceJson = readJsonFromFile(filename)
    return iParser.parseResource(clazz, resourceJson.toString()) as R
  }

  /** Reads a [JSONObject] from given file in the `sampledata` dir */
  private fun readJsonFromFile(filename: String): JSONObject {
    val inputStream = javaClass.getResourceAsStream(filename)
    val content = inputStream!!.bufferedReader(Charsets.UTF_8).readText()
    return JSONObject(content)
  }

  /** Reads a [JSONArray] from given file in the `sampledata` dir */
  fun readJsonArrayFromFile(filename: String): JSONArray {
    val inputStream = javaClass.getResourceAsStream(filename)
    val content = inputStream!!.bufferedReader(Charsets.UTF_8).readText()
    return JSONArray(content)
  }

  object TestDataSourceImpl : DataSource {

    override suspend fun download(path: String): Resource {
      return Bundle().apply { type = Bundle.BundleType.SEARCHSET }
    }

    override suspend fun download(bundle: Bundle): Resource {
      return Bundle().apply { type = Bundle.BundleType.BATCHRESPONSE }
    }

    override suspend fun upload(bundle: Bundle): Resource {
      return Bundle().apply { type = Bundle.BundleType.TRANSACTIONRESPONSE }
    }
  }

  open class TestDownloadManagerImpl(
    val queries: List<String> = listOf("Patient?address-city=NAIROBI")
  ) : DownloadWorkManager {
    private val urls = LinkedList(queries)

<<<<<<< HEAD
    override suspend fun getNextRequest(context: SyncDownloadContext): Request? =
      urls.poll()?.let { Request.of(it) }
    override suspend fun getSummaryRequestUrls(
      context: SyncDownloadContext
    ): Map<ResourceType, String> {
      return queries
=======
    override suspend fun getNextRequestUrl(): String? = urls.poll()
    override suspend fun getSummaryRequestUrls() =
      queries
>>>>>>> 9396c07e
        .stream()
        .map { ResourceType.fromCode(it.substringBefore("?")) to it.plus("?_summary=count") }
        .toList()
        .toMap()

    override suspend fun processResponse(response: Resource): Collection<Resource> {
      val patient = Patient().setMeta(Meta().setLastUpdated(Date()))
      return listOf(patient)
    }
  }

  class TestDownloadManagerImplWithQueue(
    queries: List<String> = listOf("Patient/bob", "Encounter/doc")
  ) : TestDownloadManagerImpl(queries)

  object TestFhirEngineImpl : FhirEngine {
    override suspend fun create(vararg resource: Resource) = emptyList<String>()

    override suspend fun update(vararg resource: Resource) {}

    override suspend fun get(type: ResourceType, id: String): Resource {
      return Patient()
    }

    override suspend fun delete(type: ResourceType, id: String) {}

    override suspend fun <R : Resource> search(search: Search): List<R> {
      return emptyList()
    }

    override suspend fun syncUpload(
      upload: suspend (List<LocalChange>) -> Flow<Pair<LocalChangeToken, Resource>>
    ) {
      upload(listOf(getLocalChange(ResourceType.Patient, "123")))
    }

    override suspend fun syncDownload(
      conflictResolver: ConflictResolver,
      download: suspend () -> Flow<List<Resource>>
    ) {
<<<<<<< HEAD
      download(
          object : SyncDownloadContext {
            override suspend fun getLatestTimestampFor(type: ResourceType): String {
              return "123456788"
            }
          }
        )
        .collect()
=======
      download().collect()
>>>>>>> 9396c07e
    }
    override suspend fun count(search: Search): Long {
      return 0
    }

    override suspend fun getLastSyncTimeStamp(): OffsetDateTime? {
      return OffsetDateTime.now()
    }

    override suspend fun clearDatabase() {}

    override suspend fun getLocalChange(type: ResourceType, id: String): LocalChange {
      return LocalChange(
        resourceType = type.name,
        resourceId = id,
        payload = "{}",
        token = LocalChangeToken(listOf()),
        type = LocalChange.Type.INSERT
      )
    }

    override suspend fun purge(type: ResourceType, id: String, forcePurge: Boolean) {}
  }

  object TestFailingDatasource : DataSource {

    override suspend fun download(path: String): Resource {
      val allowedChars = ('A'..'Z') + ('a'..'z') + ('0'..'9')
      // data size exceeding the bytes acceptable by WorkManager serializer
      val dataSize = Data.MAX_DATA_BYTES + 1
      val hugeStackTraceMessage = (1..dataSize).map { allowedChars.random() }.joinToString("")
      throw Exception(hugeStackTraceMessage)
    }

    override suspend fun download(bundle: Bundle): Resource {
      throw SocketTimeoutException("Posting Download Bundle failed...")
    }

    override suspend fun upload(bundle: Bundle): Resource {
      throw SocketTimeoutException("Posting Upload Bundle failed...")
    }
  }

  class BundleDataSource(val onPostBundle: suspend (Bundle) -> Resource) : DataSource {

    override suspend fun download(path: String): Resource {
      TODO("Not yet implemented")
    }

    override suspend fun download(bundle: Bundle): Resource {
      TODO("Not yet implemented")
    }

    override suspend fun upload(bundle: Bundle) = onPostBundle(bundle)
  }
}<|MERGE_RESOLUTION|>--- conflicted
+++ resolved
@@ -110,18 +110,9 @@
   ) : DownloadWorkManager {
     private val urls = LinkedList(queries)
 
-<<<<<<< HEAD
-    override suspend fun getNextRequest(context: SyncDownloadContext): Request? =
-      urls.poll()?.let { Request.of(it) }
-    override suspend fun getSummaryRequestUrls(
-      context: SyncDownloadContext
-    ): Map<ResourceType, String> {
-      return queries
-=======
-    override suspend fun getNextRequestUrl(): String? = urls.poll()
+    override suspend fun getNextRequest(): Request? = urls.poll()?.let { Request.of(it) }
     override suspend fun getSummaryRequestUrls() =
       queries
->>>>>>> 9396c07e
         .stream()
         .map { ResourceType.fromCode(it.substringBefore("?")) to it.plus("?_summary=count") }
         .toList()
@@ -162,18 +153,7 @@
       conflictResolver: ConflictResolver,
       download: suspend () -> Flow<List<Resource>>
     ) {
-<<<<<<< HEAD
-      download(
-          object : SyncDownloadContext {
-            override suspend fun getLatestTimestampFor(type: ResourceType): String {
-              return "123456788"
-            }
-          }
-        )
-        .collect()
-=======
       download().collect()
->>>>>>> 9396c07e
     }
     override suspend fun count(search: Search): Long {
       return 0
