/*
 * Copyright 2023 Google LLC
 *
 * Licensed under the Apache License, Version 2.0 (the "License");
 * you may not use this file except in compliance with the License.
 * You may obtain a copy of the License at
 *
 *       http://www.apache.org/licenses/LICENSE-2.0
 *
 * Unless required by applicable law or agreed to in writing, software
 * distributed under the License is distributed on an "AS IS" BASIS,
 * WITHOUT WARRANTIES OR CONDITIONS OF ANY KIND, either express or implied.
 * See the License for the specific language governing permissions and
 * limitations under the License.
 */

package com.google.android.fhir.db.impl.dao

import androidx.annotation.VisibleForTesting
import androidx.room.ColumnInfo
import androidx.room.Dao
import androidx.room.Insert
import androidx.room.OnConflictStrategy
import androidx.room.Query
import androidx.room.RawQuery
import androidx.sqlite.db.SupportSQLiteQuery
import ca.uhn.fhir.parser.IParser
import com.google.android.fhir.db.ResourceNotFoundException
import com.google.android.fhir.db.impl.entities.DateIndexEntity
import com.google.android.fhir.db.impl.entities.DateTimeIndexEntity
import com.google.android.fhir.db.impl.entities.NumberIndexEntity
import com.google.android.fhir.db.impl.entities.PositionIndexEntity
import com.google.android.fhir.db.impl.entities.QuantityIndexEntity
import com.google.android.fhir.db.impl.entities.ReferenceIndexEntity
import com.google.android.fhir.db.impl.entities.ResourceEntity
import com.google.android.fhir.db.impl.entities.StringIndexEntity
import com.google.android.fhir.db.impl.entities.TokenIndexEntity
import com.google.android.fhir.db.impl.entities.UriIndexEntity
import com.google.android.fhir.index.ResourceIndexer
import com.google.android.fhir.index.ResourceIndexer.Companion.createLastUpdatedIndex
import com.google.android.fhir.index.ResourceIndexer.Companion.createLocalLastUpdatedIndex
import com.google.android.fhir.index.ResourceIndices
import com.google.android.fhir.lastUpdated
import com.google.android.fhir.logicalId
import com.google.android.fhir.versionId
import java.time.Instant
import java.util.Date
import java.util.UUID
import org.hl7.fhir.r4.model.InstantType
import org.hl7.fhir.r4.model.Resource
import org.hl7.fhir.r4.model.ResourceType

@Dao
@VisibleForTesting
internal abstract class ResourceDao {
  // this is ugly but there is no way to inject these right now in Room as it is the one creating
  // the dao
  lateinit var iParser: IParser
  lateinit var resourceIndexer: ResourceIndexer

  /**
   * Updates the resource in the [ResourceEntity] and adds indexes as a result of changes made on
   * device.
   *
   * @param [resource] the resource with local (on device) updates
   * @param [timeOfLocalChange] time when the local change was made
   */
  suspend fun applyLocalUpdate(resource: Resource, timeOfLocalChange: Instant?) {
    getResourceEntity(resource.logicalId, resource.resourceType)?.let {
      val entity =
        it.copy(
          serializedResource = iParser.encodeResourceToString(resource),
          lastUpdatedLocal = timeOfLocalChange,
        )
      updateChanges(entity, resource)
    }
      ?: throw ResourceNotFoundException(
        resource.resourceType.name,
        resource.id,
      )
  }

  suspend fun updateResourceWithUuid(resourceUuid: UUID, updatedResource: Resource) {
    getResourceEntity(resourceUuid)?.let {
      val entity =
        it.copy(
          resourceId = updatedResource.logicalId,
          serializedResource = iParser.encodeResourceToString(updatedResource),
          lastUpdatedRemote = updatedResource.meta.lastUpdated?.toInstant() ?: it.lastUpdatedRemote,
        )
      updateChanges(entity, updatedResource)
    }
      ?: throw ResourceNotFoundException(
        resourceUuid,
      )
  }

  /**
   * Updates the resource in the [ResourceEntity] and adds indexes as a result of downloading the
   * resource from server.
   *
   * @param [resource] the resource with the remote(server) updates
   */
  private suspend fun applyRemoteUpdate(resource: Resource) {
    getResourceEntity(resource.logicalId, resource.resourceType)?.let {
      val entity =
        it.copy(
          serializedResource = iParser.encodeResourceToString(resource),
          lastUpdatedRemote = resource.meta.lastUpdated?.toInstant(),
          versionId = resource.versionId,
        )
      updateChanges(entity, resource)
    }
      ?: throw ResourceNotFoundException(resource.resourceType.name, resource.id)
  }

  private suspend fun updateChanges(entity: ResourceEntity, resource: Resource) {
    // The foreign key in Index entity tables is set with cascade delete constraint and
    // insertResource has REPLACE conflict resolution. So, when we do an insert to update the
    // resource, it deletes old resource and corresponding index entities (based on foreign key
    // constrain) before inserting the new resource.
    insertResource(entity)
    val index =
      ResourceIndices.Builder(resourceIndexer.index(resource))
        .apply {
          entity.lastUpdatedLocal?.let { instant ->
            addDateTimeIndex(
              createLocalLastUpdatedIndex(resource.resourceType, InstantType(Date.from(instant))),
            )
          }
          entity.lastUpdatedRemote?.let { instant ->
            addDateTimeIndex(
              createLastUpdatedIndex(resource.resourceType, InstantType(Date.from(instant))),
            )
          }
        }
        .build()
    updateIndicesForResource(index, resource.resourceType, entity.resourceUuid)
  }

  suspend fun insertAllRemote(resources: List<Resource>): List<UUID> {
    return resources.map { resource -> insertRemoteResource(resource) }
  }

  @Insert(onConflict = OnConflictStrategy.REPLACE)
  abstract suspend fun insertResource(resource: ResourceEntity)

  @Insert(onConflict = OnConflictStrategy.REPLACE)
  abstract suspend fun insertStringIndex(stringIndexEntity: StringIndexEntity)

  @Insert(onConflict = OnConflictStrategy.REPLACE)
  abstract suspend fun insertReferenceIndex(referenceIndexEntity: ReferenceIndexEntity)

  @Insert(onConflict = OnConflictStrategy.REPLACE)
  abstract suspend fun insertCodeIndex(tokenIndexEntity: TokenIndexEntity)

  @Insert(onConflict = OnConflictStrategy.REPLACE)
  abstract suspend fun insertQuantityIndex(quantityIndexEntity: QuantityIndexEntity)

  @Insert(onConflict = OnConflictStrategy.REPLACE)
  abstract suspend fun insertUriIndex(uriIndexEntity: UriIndexEntity)

  @Insert(onConflict = OnConflictStrategy.REPLACE)
  abstract suspend fun insertDateIndex(dateIndexEntity: DateIndexEntity)

  @Insert(onConflict = OnConflictStrategy.REPLACE)
  abstract suspend fun insertDateTimeIndex(dateTimeIndexEntity: DateTimeIndexEntity)

  @Insert(onConflict = OnConflictStrategy.REPLACE)
  abstract suspend fun insertNumberIndex(numberIndexEntity: NumberIndexEntity)

  @Insert(onConflict = OnConflictStrategy.REPLACE)
  abstract suspend fun insertPositionIndex(positionIndexEntity: PositionIndexEntity)

  @Query(
    """
        UPDATE ResourceEntity
        SET versionId = :versionId,
            lastUpdatedRemote = :lastUpdatedRemote
        WHERE resourceId = :resourceId
        AND resourceType = :resourceType
    """,
  )
  abstract suspend fun updateRemoteVersionIdAndLastUpdate(
    resourceId: String,
    resourceType: ResourceType,
    versionId: String,
    lastUpdatedRemote: Instant,
  )

  @Query(
    """
        DELETE FROM ResourceEntity
        WHERE resourceId = :resourceId AND resourceType = :resourceType""",
  )
  abstract suspend fun deleteResource(resourceId: String, resourceType: ResourceType): Int

  @Query(
    """
        SELECT serializedResource
        FROM ResourceEntity
        WHERE resourceId = :resourceId AND resourceType = :resourceType""",
  )
  abstract suspend fun getResource(resourceId: String, resourceType: ResourceType): String?

  @Query(
    """
        SELECT *
        FROM ResourceEntity
        WHERE resourceId = :resourceId AND resourceType = :resourceType
    """,
  )
  abstract suspend fun getResourceEntity(
    resourceId: String,
    resourceType: ResourceType,
  ): ResourceEntity?

<<<<<<< HEAD
  @RawQuery
  abstract suspend fun getResources(query: SupportSQLiteQuery): List<SerializedResourceAndUuid>
=======
  @Query(
    """
        SELECT *
        FROM ResourceEntity
        WHERE resourceUuid = :resourceUuid
    """,
  )
  abstract suspend fun getResourceEntity(
    resourceUuid: UUID,
  ): ResourceEntity?

  @RawQuery abstract suspend fun getResources(query: SupportSQLiteQuery): List<String>
>>>>>>> 76ecd8c7

  @RawQuery
  abstract suspend fun getReferencedResources(
    query: SupportSQLiteQuery,
  ): List<IndexedIdAndSerializedResource>

  @RawQuery abstract suspend fun countResources(query: SupportSQLiteQuery): Long

  suspend fun insertLocalResource(resource: Resource, timeOfChange: Instant) =
    insertResource(resource, timeOfChange)

  // Check if the resource already exists using its logical ID, if it does, we just update the
  // existing [ResourceEntity]
  // Else, we insert with a new [ResourceEntity]
  private suspend fun insertRemoteResource(resource: Resource): UUID {
    val existingResourceEntity = getResourceEntity(resource.logicalId, resource.resourceType)
    if (existingResourceEntity != null) {
      applyRemoteUpdate(resource)
      return existingResourceEntity.resourceUuid
    }
    return insertResource(resource, null)
  }

  private suspend fun insertResource(resource: Resource, lastUpdatedLocal: Instant?): UUID {
    val resourceUuid = UUID.randomUUID()

    // Use the local UUID as the logical ID of the resource
    if (resource.id.isNullOrEmpty()) {
      resource.id = resourceUuid.toString()
    }

    val entity =
      ResourceEntity(
        id = 0,
        resourceType = resource.resourceType,
        resourceUuid = resourceUuid,
        resourceId = resource.logicalId,
        serializedResource = iParser.encodeResourceToString(resource),
        versionId = resource.versionId,
        lastUpdatedRemote = resource.lastUpdated,
        lastUpdatedLocal = lastUpdatedLocal,
      )
    insertResource(entity)

    val index =
      ResourceIndices.Builder(resourceIndexer.index(resource))
        .apply {
          lastUpdatedLocal?.let {
            addDateTimeIndex(
              createLocalLastUpdatedIndex(entity.resourceType, InstantType(Date.from(it))),
            )
          }
        }
        .build()

    updateIndicesForResource(index, resource.resourceType, resourceUuid)

    return entity.resourceUuid
  }

  suspend fun updateAndIndexRemoteVersionIdAndLastUpdate(
    resourceId: String,
    resourceType: ResourceType,
    versionId: String,
    lastUpdated: Instant,
  ) {
    updateRemoteVersionIdAndLastUpdate(resourceId, resourceType, versionId, lastUpdated)
    // update the remote lastUpdated index
    getResourceEntity(resourceId, resourceType)?.let {
      val indicesToUpdate =
        ResourceIndices.Builder(resourceType, resourceId)
          .apply {
            addDateTimeIndex(
              createLastUpdatedIndex(resourceType, InstantType(Date.from(lastUpdated))),
            )
          }
          .build()
      updateIndicesForResource(indicesToUpdate, resourceType, it.resourceUuid)
    }
  }

  private suspend fun updateIndicesForResource(
    index: ResourceIndices,
    resourceType: ResourceType,
    resourceUuid: UUID,
  ) {
    // TODO Move StringIndices to persistable types
    //  https://github.com/jingtang10/fhir-engine/issues/31
    //  we can either use room-autovalue integration or go w/ embedded data classes.
    //  we may also want to merge them:
    //  https://github.com/jingtang10/fhir-engine/issues/33
    index.stringIndices.forEach {
      insertStringIndex(
        StringIndexEntity(
          id = 0,
          resourceType = resourceType,
          index = it,
          resourceUuid = resourceUuid,
        ),
      )
    }
    index.referenceIndices.forEach {
      insertReferenceIndex(
        ReferenceIndexEntity(
          id = 0,
          resourceType = resourceType,
          index = it,
          resourceUuid = resourceUuid,
        ),
      )
    }
    index.tokenIndices.forEach {
      insertCodeIndex(
        TokenIndexEntity(
          id = 0,
          resourceType = resourceType,
          index = it,
          resourceUuid = resourceUuid,
        ),
      )
    }
    index.quantityIndices.forEach {
      insertQuantityIndex(
        QuantityIndexEntity(
          id = 0,
          resourceType = resourceType,
          index = it,
          resourceUuid = resourceUuid,
        ),
      )
    }
    index.uriIndices.forEach {
      insertUriIndex(
        UriIndexEntity(
          id = 0,
          resourceType = resourceType,
          index = it,
          resourceUuid = resourceUuid,
        ),
      )
    }
    index.dateIndices.forEach {
      insertDateIndex(
        DateIndexEntity(
          id = 0,
          resourceType = resourceType,
          index = it,
          resourceUuid = resourceUuid,
        ),
      )
    }
    index.dateTimeIndices.forEach {
      insertDateTimeIndex(
        DateTimeIndexEntity(
          id = 0,
          resourceType = resourceType,
          index = it,
          resourceUuid = resourceUuid,
        ),
      )
    }
    index.numberIndices.forEach {
      insertNumberIndex(
        NumberIndexEntity(
          id = 0,
          resourceType = resourceType,
          index = it,
          resourceUuid = resourceUuid,
        ),
      )
    }
    index.positionIndices.forEach {
      insertPositionIndex(
        PositionIndexEntity(
          id = 0,
          resourceType = resourceType,
          index = it,
          resourceUuid = resourceUuid,
        ),
      )
    }
  }
}

/**
 * Data class representing the value returned by [getReferencedResources]. The optional fields may
 * or may-not contain values based on the search query.
 */
internal data class IndexedIdAndSerializedResource(
  @ColumnInfo(name = "index_name") val matchingIndex: String,
  @ColumnInfo(name = "index_value") val idOfBaseResourceOnWhichThisMatchedRev: String?,
  @ColumnInfo(name = "resourceUuid") val idOfBaseResourceOnWhichThisMatchedInc: UUID?,
  val serializedResource: String,
)

/**
 * Data class representing an included or revIncluded [Resource], index on which the match was done
 * and the id of the base [Resource] for which this [Resource] has been included.
 */
internal data class IndexedIdAndResource(
  val matchingIndex: String,
  val typeAndIdOfBaseResourceOnWhichThisMatched: String?,
  val uuidOfBaseResourceOnWhichThisMatched: UUID?,
  val resource: Resource,
)

internal data class SerializedResourceAndUuid(
  @ColumnInfo(name = "resourceUuid") val uuid: UUID,
  val serializedResource: String,
)<|MERGE_RESOLUTION|>--- conflicted
+++ resolved
@@ -215,10 +215,6 @@
     resourceType: ResourceType,
   ): ResourceEntity?
 
-<<<<<<< HEAD
-  @RawQuery
-  abstract suspend fun getResources(query: SupportSQLiteQuery): List<SerializedResourceAndUuid>
-=======
   @Query(
     """
         SELECT *
@@ -230,8 +226,8 @@
     resourceUuid: UUID,
   ): ResourceEntity?
 
-  @RawQuery abstract suspend fun getResources(query: SupportSQLiteQuery): List<String>
->>>>>>> 76ecd8c7
+  @RawQuery
+  abstract suspend fun getResources(query: SupportSQLiteQuery): List<SerializedResourceAndUuid>
 
   @RawQuery
   abstract suspend fun getReferencedResources(
