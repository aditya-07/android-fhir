/*
 * Copyright 2023 Google LLC
 *
 * Licensed under the Apache License, Version 2.0 (the "License");
 * you may not use this file except in compliance with the License.
 * You may obtain a copy of the License at
 *
 *       http://www.apache.org/licenses/LICENSE-2.0
 *
 * Unless required by applicable law or agreed to in writing, software
 * distributed under the License is distributed on an "AS IS" BASIS,
 * WITHOUT WARRANTIES OR CONDITIONS OF ANY KIND, either express or implied.
 * See the License for the specific language governing permissions and
 * limitations under the License.
 */

package com.google.android.fhir.impl

import androidx.test.core.app.ApplicationProvider
import ca.uhn.fhir.rest.param.ParamPrefixEnum
import com.google.android.fhir.FhirServices.Companion.builder
import com.google.android.fhir.LocalChange
import com.google.android.fhir.LocalChange.Type
import com.google.android.fhir.db.ResourceNotFoundException
import com.google.android.fhir.db.impl.dao.LocalChangeToken
import com.google.android.fhir.get
import com.google.android.fhir.logicalId
import com.google.android.fhir.search.LOCAL_LAST_UPDATED_PARAM
import com.google.android.fhir.search.search
import com.google.android.fhir.sync.AcceptLocalConflictResolver
import com.google.android.fhir.sync.AcceptRemoteConflictResolver
import com.google.android.fhir.testing.assertResourceEquals
import com.google.android.fhir.testing.assertResourceNotEquals
import com.google.android.fhir.testing.readFromFile
import com.google.common.truth.Truth.assertThat
import java.util.Date
import kotlinx.coroutines.Dispatchers
import kotlinx.coroutines.flow.flow
import kotlinx.coroutines.flow.flowOf
import kotlinx.coroutines.runBlocking
import org.hl7.fhir.exceptions.FHIRException
import org.hl7.fhir.r4.model.Address
import org.hl7.fhir.r4.model.CanonicalType
import org.hl7.fhir.r4.model.Coding
import org.hl7.fhir.r4.model.DateTimeType
import org.hl7.fhir.r4.model.Enumerations
import org.hl7.fhir.r4.model.HumanName
import org.hl7.fhir.r4.model.Meta
import org.hl7.fhir.r4.model.Patient
import org.hl7.fhir.r4.model.ResourceType
import org.junit.Assert.assertThrows
import org.junit.Before
import org.junit.Test
import org.junit.runner.RunWith
import org.robolectric.RobolectricTestRunner

/** Unit tests for [FhirEngineImpl]. */
@RunWith(RobolectricTestRunner::class)
class FhirEngineImplTest {
  private val services = builder(ApplicationProvider.getApplicationContext()).inMemory().build()
  private val fhirEngine = services.fhirEngine

  @Before fun setUp(): Unit = runBlocking { fhirEngine.create(TEST_PATIENT_1) }

  @Test
  fun create_shouldCreateResource() = runBlocking {
    val ids = fhirEngine.create(TEST_PATIENT_2)
    assertThat(ids).containsExactly("test_patient_2")
    assertResourceEquals(TEST_PATIENT_2, fhirEngine.get<Patient>(TEST_PATIENT_2_ID))
  }

  @Test
  fun createAll_shouldCreateResource() = runBlocking {
    val ids = fhirEngine.create(TEST_PATIENT_1, TEST_PATIENT_2)
    assertThat(ids).containsExactly("test_patient_1", "test_patient_2")
    assertResourceEquals(TEST_PATIENT_1, fhirEngine.get<Patient>(TEST_PATIENT_1_ID))
    assertResourceEquals(TEST_PATIENT_2, fhirEngine.get<Patient>(TEST_PATIENT_2_ID))
  }

  @Test
  fun create_resourceWithoutId_shouldCreateResourceWithAssignedId() = runBlocking {
    val patient =
      Patient().apply {
        addName(
          HumanName().apply {
            family = "FamilyName"
            addGiven("GivenName")
          }
        )
      }
    val ids = fhirEngine.create(patient.copy())
    assertThat(ids).hasSize(1)
    assertResourceEquals(patient.setId(ids.first()), fhirEngine.get<Patient>(ids.first()))
  }

  @Test
  fun update_nonexistentResource_shouldNotInsertResource() {
    val exception =
      assertThrows(ResourceNotFoundException::class.java) {
        runBlocking { fhirEngine.update(TEST_PATIENT_2) }
      }
    assertThat(exception.message)
      .isEqualTo(
        "Resource not found with type ${TEST_PATIENT_2.resourceType.name} and id $TEST_PATIENT_2_ID!"
      )
  }

  @Test
  fun update_shouldUpdateResource() = runBlocking {
    val patient1 =
      Patient().apply {
        id = "test-update-patient-001"
        gender = Enumerations.AdministrativeGender.MALE
      }
    val patient2 =
      Patient().apply {
        id = "test-update-patient-002"
        gender = Enumerations.AdministrativeGender.FEMALE
      }
    fhirEngine.create(patient1, patient2)
    val updatedPatient1 = patient1.copy().setGender(Enumerations.AdministrativeGender.FEMALE)
    val updatedPatient2 = patient2.copy().setGender(Enumerations.AdministrativeGender.MALE)

    fhirEngine.update(updatedPatient1, updatedPatient2)

    assertResourceEquals(updatedPatient1, fhirEngine.get<Patient>("test-update-patient-001"))
    assertResourceEquals(updatedPatient2, fhirEngine.get<Patient>("test-update-patient-002"))
  }

  @Test
  fun update_existingAndNonExistingResource_shouldNotUpdateAnyResource() = runBlocking {
    val patient1 =
      Patient().apply {
        id = "test-update-patient-001"
        gender = Enumerations.AdministrativeGender.MALE
      }

    val patient2 =
      Patient().apply {
        id = "test-update-patient-002"
        gender = Enumerations.AdministrativeGender.FEMALE
      }
    fhirEngine.create(patient1)
    val updatedPatient1 = patient1.copy().setGender(Enumerations.AdministrativeGender.FEMALE)
    val updatedPatient2 = patient2.copy().setGender(Enumerations.AdministrativeGender.MALE)

    assertThrows(ResourceNotFoundException::class.java) {
      runBlocking { fhirEngine.update(updatedPatient1, updatedPatient2) }
    }

    assertResourceNotEquals(updatedPatient1, fhirEngine.get<Patient>("test-update-patient-001"))
    assertResourceEquals(patient1, fhirEngine.get<Patient>("test-update-patient-001"))
  }

  @Test
  fun load_nonexistentResource_shouldThrowResourceNotFoundException() {
    val resourceNotFoundException =
      assertThrows(ResourceNotFoundException::class.java) {
        runBlocking { fhirEngine.get<Patient>("nonexistent_patient") }
      }
    assertThat(resourceNotFoundException.message)
      .isEqualTo(
        "Resource not found with type ${ResourceType.Patient.name} and id nonexistent_patient!"
      )
  }

  @Test
  fun load_shouldReturnResource() = runBlocking {
    assertResourceEquals(TEST_PATIENT_1, fhirEngine.get<Patient>(TEST_PATIENT_1_ID))
  }

  @Test
  fun `search() by x-fhir-query should return female patients for gender param`() = runBlocking {
    val patients =
      listOf(
        buildPatient("3", "C", Enumerations.AdministrativeGender.FEMALE),
        buildPatient("2", "B", Enumerations.AdministrativeGender.FEMALE),
        buildPatient("1", "A", Enumerations.AdministrativeGender.MALE)
      )

    fhirEngine.create(*patients.toTypedArray())

    val result = fhirEngine.search("Patient?gender=female")

    assertThat(result.size).isEqualTo(2)
    assertThat(result.all { (it as Patient).gender == Enumerations.AdministrativeGender.FEMALE })
      .isTrue()
  }

  @Test
  fun `search() by x-fhir-query should return sorted patients for sort param`() = runBlocking {
    val patients =
      listOf(
        buildPatient("3", "C", Enumerations.AdministrativeGender.FEMALE),
        buildPatient("2", "B", Enumerations.AdministrativeGender.FEMALE),
        buildPatient("1", "A", Enumerations.AdministrativeGender.MALE)
      )

    fhirEngine.create(*patients.toTypedArray())

    val result = fhirEngine.search("Patient?_sort=-name").map { it as Patient }

    assertThat(result.mapNotNull { it.nameFirstRep.given.firstOrNull()?.value })
      .isEqualTo(listOf("C", "B", "A"))
  }

  @Test
  fun `search() by x-fhir-query should return limited patients for count param`() = runBlocking {
    val patients =
      listOf(
        buildPatient("3", "C", Enumerations.AdministrativeGender.FEMALE),
        buildPatient("2", "B", Enumerations.AdministrativeGender.FEMALE),
        buildPatient("1", "A", Enumerations.AdministrativeGender.MALE)
      )

    fhirEngine.create(*patients.toTypedArray())

    val result = fhirEngine.search("Patient?_count=1").map { it as Patient }

    assertThat(result.size).isEqualTo(1)
  }

  @Test
  fun `search() by x-fhir-query should return all patients for empty params`() = runBlocking {
    val result = fhirEngine.search("Patient")

    assertThat(result.size).isEqualTo(1)
  }

  @Test
  fun `search() by x-fhir-query should throw FHIRException for unrecognized resource type`() {
    val exception =
      assertThrows(FHIRException::class.java) {
        runBlocking {
          fhirEngine.search("CustomResource?active=true&gender=male&_sort=name&_count=2")
        }
      }
    assertThat(exception.message).isEqualTo("Unknown resource typeCustomResource")
  }

  @Test
  fun `search() by x-fhir-query should throw IllegalArgumentException for unrecognized param name`() {
    val exception =
      assertThrows(IllegalArgumentException::class.java) {
        runBlocking { fhirEngine.search("Patient?customParam=true&gender=male&_sort=name") }
      }
    assertThat(exception.message).isEqualTo("customParam not found in Patient")
  }

  @Test
  fun `search() by x-fhir-query should return patients for _tag param`() = runBlocking {
    val patients =
      listOf(
        buildPatient("1", "Patient1", Enumerations.AdministrativeGender.FEMALE).apply {
          meta = Meta().setTag(mutableListOf(Coding("https://d-tree.org/", "Tag1", "Tag 1")))
        },
        buildPatient("2", "Patient2", Enumerations.AdministrativeGender.FEMALE).apply {
          meta = Meta().setTag(mutableListOf(Coding("http://d-tree.org/", "Tag2", "Tag 2")))
        }
      )

    fhirEngine.create(*patients.toTypedArray())

    val result = fhirEngine.search("Patient?_tag=Tag1").map { it as Patient }

    assertThat(result.size).isEqualTo(1)
    assertThat(result.all { patient -> patient.meta.tag.all { it.code == "Tag1" } }).isTrue()
  }

  @Test
  fun `search() by x-fhir-query should return patients for _profile param`() = runBlocking {
    val patients =
      listOf(
        buildPatient("3", "C", Enumerations.AdministrativeGender.FEMALE).apply {
          meta =
            Meta()
              .setProfile(
                mutableListOf(
                  CanonicalType(
                    "http://fhir.org/STU3/StructureDefinition/Example-Patient-Profile-1"
                  )
                )
              )
        },
        buildPatient("4", "C", Enumerations.AdministrativeGender.FEMALE).apply {
          meta =
            Meta().setProfile(mutableListOf(CanonicalType("http://d-tree.org/Diabetes-Patient")))
        }
      )

    fhirEngine.create(*patients.toTypedArray())

    val result =
      fhirEngine
        .search(
          "Patient?_profile=http://fhir.org/STU3/StructureDefinition/Example-Patient-Profile-1"
        )
        .map { it as Patient }

    assertThat(result.size).isEqualTo(1)
    assertThat(
        result.all { patient ->
          patient.meta.profile.all {
            it.value.equals("http://fhir.org/STU3/StructureDefinition/Example-Patient-Profile-1")
          }
        }
      )
      .isTrue()
  }

  @Test
  fun syncUpload_uploadLocalChange() = runBlocking {
    val localChanges = mutableListOf<LocalChange>()
    fhirEngine.syncUpload {
      flow {
        localChanges.addAll(it)
        emit(LocalChangeToken(it.flatMap { it.token.ids }) to TEST_PATIENT_1)
      }
    }

    assertThat(localChanges).hasSize(1)
    // val localChange = localChanges[0].localChange
    with(localChanges[0]) {
      assertThat(this.resourceType).isEqualTo(ResourceType.Patient.toString())
      assertThat(this.resourceId).isEqualTo(TEST_PATIENT_1.id)
      assertThat(this.type).isEqualTo(Type.INSERT)
      assertThat(this.payload).isEqualTo(services.parser.encodeResourceToString(TEST_PATIENT_1))
    }
  }

  @Test
  fun syncDownload_downloadResources() = runBlocking {
    fhirEngine.syncDownload(AcceptLocalConflictResolver) { flowOf((listOf((TEST_PATIENT_2)))) }

    assertResourceEquals(TEST_PATIENT_2, fhirEngine.get<Patient>(TEST_PATIENT_2_ID))
  }

  private fun buildPatient(
    patientId: String,
    name: String,
    patientGender: Enumerations.AdministrativeGender
  ) =
    Patient().apply {
      id = patientId
      nameFirstRep.addGiven(name)
      gender = patientGender
      active = true
    }

  @Test
  fun `getLocalChanges() should return single local change`() = runBlocking {
    val patient: Patient = readFromFile(Patient::class.java, "/date_test_patient.json")
    fhirEngine.create(patient)
    val patientString = services.parser.encodeResourceToString(patient)
    val resourceLocalChanges = fhirEngine.getLocalChanges(patient.resourceType, patient.logicalId)
    with(resourceLocalChanges) {
      assertThat(size).isEqualTo(1)
      assertThat(get(0).resourceId).isEqualTo(patient.logicalId)
      assertThat(get(0).resourceType).isEqualTo(patient.resourceType.name)
      assertThat(get(0).type).isEqualTo(Type.INSERT)
      assertThat(get(0).payload).isEqualTo(patientString)
    }
  }

  @Test
  fun `getLocalChanges() should return all local changes`() = runBlocking {
    val patient: Patient = readFromFile(Patient::class.java, "/date_test_patient.json")
    fhirEngine.create(patient)

    patient.gender = Enumerations.AdministrativeGender.FEMALE
    fhirEngine.update(patient)
    patient.name[0].family = "TestPatient"
    fhirEngine.update(patient)

    val resourceLocalChanges = fhirEngine.getLocalChanges(patient.resourceType, patient.logicalId)
    with(resourceLocalChanges) {
      assertThat(size).isEqualTo(3)
      assertThat(all { it.resourceType == patient.resourceType.name }).isTrue()
      assertThat(all { it.resourceId == patient.logicalId }).isTrue()
      assertThat(get(0).type).isEqualTo(Type.INSERT)
      assertThat(get(1).type).isEqualTo(Type.UPDATE)
      assertThat(get(2).type).isEqualTo(Type.UPDATE)
    }
  }

  @Test
  fun `getLocalChange() with wrong resource id should return null`() = runBlocking {
    val patient: Patient = readFromFile(Patient::class.java, "/date_test_patient.json")
    fhirEngine.create(patient)
    assertThat(fhirEngine.getLocalChanges(patient.resourceType, "nonexistent_patient")).isEmpty()
  }

  @Test
  fun `getLocalChange() with wrong resource type should return null`() = runBlocking {
    val patient: Patient = readFromFile(Patient::class.java, "/date_test_patient.json")
    fhirEngine.create(patient)

    assertThat(fhirEngine.getLocalChanges(ResourceType.Encounter, patient.logicalId)).isEmpty()
  }

  @Test
  fun `clearDatabase() should clear all tables data`() = runBlocking {
    val patient: Patient = readFromFile(Patient::class.java, "/date_test_patient.json")
    fhirEngine.create(patient)
    val patientString = services.parser.encodeResourceToString(patient)
    val resourceLocalChanges = fhirEngine.getLocalChanges(patient.resourceType, patient.logicalId)
    with(resourceLocalChanges) {
      assertThat(size).isEqualTo(1)
      assertThat(get(0).resourceId).isEqualTo(patient.logicalId)
      assertThat(get(0).resourceType).isEqualTo(patient.resourceType.name)
      assertThat(get(0).type).isEqualTo(Type.INSERT)
      assertThat(get(0).payload).isEqualTo(patientString)
    }
    assertResourceEquals(patient, fhirEngine.get(ResourceType.Patient, patient.logicalId))
    // clear databse
    runBlocking(Dispatchers.IO) { fhirEngine.clearDatabase() }
    // assert that previously present resource not available after clearing database
    assertThat(fhirEngine.getLocalChanges(patient.resourceType, patient.logicalId)).isEmpty()
    val resourceNotFoundException =
      assertThrows(ResourceNotFoundException::class.java) {
        runBlocking { fhirEngine.get(ResourceType.Patient, patient.logicalId) }
      }
    assertThat(resourceNotFoundException.message)
      .isEqualTo("Resource not found with type Patient and id ${patient.logicalId}!")
  }

  @Test
  fun `purge() with local change and force purge true should purge resource`() = runBlocking {
    fhirEngine.purge(ResourceType.Patient, TEST_PATIENT_1_ID, true)
    // after purge the resource is not available in database
    val resourceNotFoundException =
      assertThrows(ResourceNotFoundException::class.java) {
        runBlocking { fhirEngine.get(ResourceType.Patient, TEST_PATIENT_1_ID) }
      }
    assertThat(resourceNotFoundException.message)
      .isEqualTo(
        "Resource not found with type ${TEST_PATIENT_1.resourceType.name} and id $TEST_PATIENT_1_ID!"
      )
    assertThat(fhirEngine.getLocalChanges(ResourceType.Patient, TEST_PATIENT_1_ID)).isEmpty()
  }

  @Test
  fun `purge() with local change and force purge false should throw IllegalStateException`() =
    runBlocking {
      val resourceIllegalStateException =
        assertThrows(IllegalStateException::class.java) {
          runBlocking { fhirEngine.purge(ResourceType.Patient, TEST_PATIENT_1_ID) }
        }
      assertThat(resourceIllegalStateException.message)
        .isEqualTo(
          "Resource with type ${TEST_PATIENT_1.resourceType.name} and id $TEST_PATIENT_1_ID has local changes, either sync with server or FORCE_PURGE required"
        )
    }

  @Test
  fun `purge() resource not available should throw ResourceNotFoundException`() = runBlocking {
    val resourceNotFoundException =
      assertThrows(ResourceNotFoundException::class.java) {
        runBlocking { fhirEngine.purge(ResourceType.Patient, "nonexistent_patient") }
      }
    assertThat(resourceNotFoundException.message)
      .isEqualTo(
        "Resource not found with type ${TEST_PATIENT_1.resourceType.name} and id nonexistent_patient!"
      )
  }
  fun syncDownload_conflictResolution_acceptRemote_shouldHaveNoLocalChangeAnymore() = runBlocking {
    val originalPatient =
      Patient().apply {
        id = "original-001"
        meta =
          Meta().apply {
            versionId = "1"
            lastUpdated = Date()
          }
        addName(
          HumanName().apply {
            family = "Stark"
            addGiven("Tony")
          }
        )
      }
    fhirEngine.syncDownload(AcceptRemoteConflictResolver) { flowOf((listOf((originalPatient)))) }

    val localChange =
      originalPatient.copy().apply { addAddress(Address().apply { city = "Malibu" }) }
    fhirEngine.update(localChange)

    val remoteChange =
      originalPatient.copy().apply {
        meta =
          Meta().apply {
            versionId = "2"
            lastUpdated = Date()
          }
        addAddress(Address().apply { country = "USA" })
      }

    fhirEngine.syncDownload(AcceptRemoteConflictResolver) { flowOf((listOf(remoteChange))) }

    assertThat(
        services.database.getAllLocalChanges().filter { it.resourceId == "Patient/original-001" }
      )
      .isEmpty()
    assertResourceEquals(fhirEngine.get<Patient>("original-001"), remoteChange)
  }

  @Test
  fun syncDownload_conflictResolution_acceptLocal_shouldHaveLocalChangeCreatedAgainstRemoteVersion() =
    runBlocking {
      val originalPatient =
        Patient().apply {
          id = "original-002"
          meta =
            Meta().apply {
              versionId = "1"
              lastUpdated = Date()
            }
          addName(
            HumanName().apply {
              family = "Stark"
              addGiven("Tony")
            }
          )
        }
      fhirEngine.syncDownload(AcceptLocalConflictResolver) { flowOf((listOf((originalPatient)))) }
      var localChange =
        originalPatient.copy().apply { addAddress(Address().apply { city = "Malibu" }) }
      fhirEngine.update(localChange)

      localChange =
        localChange.copy().apply {
          addAddress(
            Address().apply {
              city = "Malibu"
              state = "California"
            }
          )
        }
      fhirEngine.update(localChange)

      val remoteChange =
        originalPatient.copy().apply {
          meta =
            Meta().apply {
              versionId = "2"
              lastUpdated = Date()
            }
          addAddress(Address().apply { country = "USA" })
        }

      fhirEngine.syncDownload(AcceptLocalConflictResolver) { flowOf((listOf(remoteChange))) }

      val localChangeDiff =
        """[{"op":"remove","path":"\/address\/0\/country"},{"op":"add","path":"\/address\/0\/city","value":"Malibu"},{"op":"add","path":"\/address\/-","value":{"city":"Malibu","state":"California"}}]"""
      assertThat(
          services.database.getAllLocalChanges().first { it.resourceId == "original-002" }.payload
        )
        .isEqualTo(localChangeDiff)
      assertResourceEquals(fhirEngine.get<Patient>("original-002"), localChange)
    }

  @Test
  fun `create should allow patient search with LOCAL_LAST_UPDATED_PARAM`(): Unit = runBlocking {
    val patient = Patient().apply { id = "patient-id-create" }
    fhirEngine.create(patient)
    val localChangeTimestamp =
      fhirEngine.getLocalChanges(ResourceType.Patient, "patient-id-create")[0].timestamp

    val result =
      fhirEngine.search<Patient> {
        filter(
          LOCAL_LAST_UPDATED_PARAM,
          {
            value = of(DateTimeType(Date.from(localChangeTimestamp)))
            prefix = ParamPrefixEnum.EQUAL
          }
        )
      }

    assertThat(result).isNotEmpty()
    assertThat(result.map { it.logicalId }).containsExactly("patient-id-create").inOrder()
  }

  @Test
  fun `update should allow patient search with LOCAL_LAST_UPDATED_PARAM and update local entity`() =
    runBlocking {
      val patient = Patient().apply { id = "patient-id-update" }
      fhirEngine.create(patient)
      val localChangeTimestampWhenCreated =
        fhirEngine.getLocalChanges(ResourceType.Patient, "patient-id-update")[0].timestamp
      val patientUpdate =
        Patient().apply {
          id = "patient-id-update"
          addName(
            HumanName().apply {
              addGiven("John")
              family = "Doe"
            }
          )
        }
      fhirEngine.update(patientUpdate)
      val localChangeTimestampWhenUpdated =
        fhirEngine.getLocalChanges(ResourceType.Patient, "patient-id-update")[1].timestamp

      val result =
        fhirEngine.search<Patient> {
          filter(
            LOCAL_LAST_UPDATED_PARAM,
            {
              value = of(DateTimeType(Date.from(localChangeTimestampWhenUpdated)))
              prefix = ParamPrefixEnum.EQUAL
            }
          )
        }

<<<<<<< HEAD
      assertThat(DateTimeType(Date.from(localChangeTimestampWhenUpdated)).value)
        .isGreaterThan(DateTimeType(Date.from(localChangeTimestampWhenCreated)).value)
=======
      assertThat(DateTimeType(localChangeTimestampWhenUpdated).value)
        .isAtLeast(DateTimeType(localChangeTimestampWhenCreated).value)
>>>>>>> 65ddc7f1
      assertThat(result).isNotEmpty()
      assertThat(result.map { it.logicalId }).containsExactly("patient-id-update").inOrder()
    }

  companion object {
    private const val TEST_PATIENT_1_ID = "test_patient_1"
    private var TEST_PATIENT_1 =
      Patient().apply {
        id = TEST_PATIENT_1_ID
        gender = Enumerations.AdministrativeGender.MALE
      }

    private const val TEST_PATIENT_2_ID = "test_patient_2"
    private var TEST_PATIENT_2 =
      Patient().apply {
        id = TEST_PATIENT_2_ID
        gender = Enumerations.AdministrativeGender.MALE
        meta = Meta().apply { lastUpdated = Date() }
      }
  }
}<|MERGE_RESOLUTION|>--- conflicted
+++ resolved
@@ -613,13 +613,8 @@
           )
         }
 
-<<<<<<< HEAD
       assertThat(DateTimeType(Date.from(localChangeTimestampWhenUpdated)).value)
-        .isGreaterThan(DateTimeType(Date.from(localChangeTimestampWhenCreated)).value)
-=======
-      assertThat(DateTimeType(localChangeTimestampWhenUpdated).value)
-        .isAtLeast(DateTimeType(localChangeTimestampWhenCreated).value)
->>>>>>> 65ddc7f1
+        .isAtLeast(DateTimeType(Date.from(localChangeTimestampWhenCreated)).value)
       assertThat(result).isNotEmpty()
       assertThat(result.map { it.logicalId }).containsExactly("patient-id-update").inOrder()
     }
