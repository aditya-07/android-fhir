--- conflicted
+++ resolved
@@ -31,11 +31,8 @@
       <option name="JD_DO_NOT_WRAP_ONE_LINE_COMMENTS" value="true" />
     </JavaCodeStyleSettings>
     <codeStyleSettings language="JAVA">
-<<<<<<< HEAD
       <option name="KEEP_FIRST_COLUMN_COMMENT" value="false" />
       <option name="KEEP_CONTROL_STATEMENT_IN_ONE_LINE" value="false" />
-=======
->>>>>>> f350808e
       <option name="ALIGN_MULTILINE_PARAMETERS" value="false" />
       <option name="CALL_PARAMETERS_WRAP" value="1" />
       <option name="METHOD_PARAMETERS_WRAP" value="1" />
