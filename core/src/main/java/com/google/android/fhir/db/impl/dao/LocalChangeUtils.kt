/*
 * Copyright 2020 Google LLC
 *
 * Licensed under the Apache License, Version 2.0 (the "License");
 * you may not use this file except in compliance with the License.
 * You may obtain a copy of the License at
 *
 *       http://www.apache.org/licenses/LICENSE-2.0
 *
 * Unless required by applicable law or agreed to in writing, software
 * distributed under the License is distributed on an "AS IS" BASIS,
 * WITHOUT WARRANTIES OR CONDITIONS OF ANY KIND, either express or implied.
 * See the License for the specific language governing permissions and
 * limitations under the License.
 */

package com.google.android.fhir.db.impl.dao

import android.util.Log
import ca.uhn.fhir.parser.IParser
import com.fasterxml.jackson.databind.JsonNode
import com.fasterxml.jackson.databind.ObjectMapper
import com.github.fge.jsonpatch.JsonPatch
import com.github.fge.jsonpatch.diff.JsonDiff
import com.google.android.fhir.db.impl.entities.LocalChangeEntity
import java.lang.IllegalArgumentException
import org.hl7.fhir.r4.model.Resource
import org.json.JSONArray
import org.json.JSONObject

object LocalChangeUtils {

<<<<<<< HEAD
    /** Squash the changes by merging them two at a time. */
    fun squash(localChanges: List<LocalChange>): LocalChange =
        localChanges.reduce { first, second -> mergeLocalChanges(first, second) }

    fun mergeLocalChanges(first: LocalChange, second: LocalChange): LocalChange {
        val type: LocalChange.Type
=======
    /**
     * Squash the changes by merging them two at a time.
     */
    @JvmStatic
    fun squash(localChangeEntities: List<LocalChangeEntity>): LocalChangeEntity =
            localChangeEntities.reduce { first, second -> mergeLocalChanges(first, second) }

    @JvmStatic
    fun mergeLocalChanges(first: LocalChangeEntity, second: LocalChangeEntity): LocalChangeEntity {
        val type: LocalChangeEntity.Type
>>>>>>> ee36debc
        val payload: String
        when (second.type) {
            LocalChangeEntity.Type.UPDATE -> when {
                first.type.equals(LocalChangeEntity.Type.UPDATE) -> {
                    type = LocalChangeEntity.Type.UPDATE
                    payload = mergePatches(first.payload, second.payload)
                }
                first.type.equals(LocalChangeEntity.Type.INSERT) -> {
                    type = LocalChangeEntity.Type.INSERT
                    payload = applyPatch(first.payload, second.payload)
                }
                else -> {
                    throw IllegalArgumentException(
                        "Cannot merge local changes with type ${first.type} and ${second.type}."
                    )
                }
            }
            LocalChangeEntity.Type.DELETE -> {
                type = LocalChangeEntity.Type.DELETE
                payload = ""
            }
            LocalChangeEntity.Type.INSERT -> {
                type = LocalChangeEntity.Type.INSERT
                payload = second.payload
            }
        }
        return LocalChangeEntity(
            id = 0,
            resourceId = second.resourceId,
            resourceType = second.resourceType,
            type = type,
            payload = payload
        )
    }

    /** Update a JSON object with a JSON patch (RFC 6902). */
    private fun applyPatch(resourceString: String, patchString: String): String {
        val objectMapper = ObjectMapper()
        val resourceJson = objectMapper.readValue(resourceString, JsonNode::class.java)
        val patchJson = objectMapper.readValue(patchString, JsonPatch::class.java)
        return patchJson.apply(resourceJson).toString()
    }

    /**  Merge two JSON patch strings by concatenating their elements into a new JSON array. */
    private fun mergePatches(firstPatch: String, secondPatch: String): String {
        // TODO: validate patches are RFC 6902 compliant JSON patches
        val firstMap = JSONArray(firstPatch).patchMergeMap()
        val secondMap = JSONArray(secondPatch).patchMergeMap()
        firstMap.putAll(secondMap)
        return JSONArray(firstMap.values).toString()
    }

    /** Calculates the JSON patch between two [Resource]s. */
    internal fun diff(parser: IParser, source: Resource, target: Resource): String {
        val objectMapper = ObjectMapper()
        val jsonDiff = JsonDiff.asJson(
            objectMapper.readValue(
                parser.encodeResourceToString(source),
                JsonNode::class.java
            ),
            objectMapper.readValue(
                parser.encodeResourceToString(target),
                JsonNode::class.java
            )
        )
        if (jsonDiff.size() == 0) {
            Log.i(
                "ResourceDao",
                "Target ${target.resourceType}/${target.id} is same as source."
            )
        }
        return jsonDiff.toString()
    }

    /**
     * Creates a mutable map from operation type (e.g. add/remove) + property path to the entire
     * operation containing the updated value.
     * Two such maps can be merged using `Map.putAll()` to yield a minimal set of operations
     * equivalent to individual patches.
     */
    private fun JSONArray.patchMergeMap(): MutableMap<Pair<String, String>, JSONObject> {
        return (0 until this.length())
            .map { this.optJSONObject(it) }
            .associateBy {
                it.optString("op") to it.optString("path")
            }.toMutableMap()
    }
}<|MERGE_RESOLUTION|>--- conflicted
+++ resolved
@@ -30,25 +30,14 @@
 
 object LocalChangeUtils {
 
-<<<<<<< HEAD
-    /** Squash the changes by merging them two at a time. */
-    fun squash(localChanges: List<LocalChange>): LocalChange =
-        localChanges.reduce { first, second -> mergeLocalChanges(first, second) }
-
-    fun mergeLocalChanges(first: LocalChange, second: LocalChange): LocalChange {
-        val type: LocalChange.Type
-=======
     /**
      * Squash the changes by merging them two at a time.
      */
-    @JvmStatic
     fun squash(localChangeEntities: List<LocalChangeEntity>): LocalChangeEntity =
-            localChangeEntities.reduce { first, second -> mergeLocalChanges(first, second) }
+        localChangeEntities.reduce { first, second -> mergeLocalChanges(first, second) }
 
-    @JvmStatic
     fun mergeLocalChanges(first: LocalChangeEntity, second: LocalChangeEntity): LocalChangeEntity {
         val type: LocalChangeEntity.Type
->>>>>>> ee36debc
         val payload: String
         when (second.type) {
             LocalChangeEntity.Type.UPDATE -> when {
