/*
 * Copyright 2020 Google LLC
 *
 * Licensed under the Apache License, Version 2.0 (the "License");
 * you may not use this file except in compliance with the License.
 * You may obtain a copy of the License at
 *
 *       http://www.apache.org/licenses/LICENSE-2.0
 *
 * Unless required by applicable law or agreed to in writing, software
 * distributed under the License is distributed on an "AS IS" BASIS,
 * WITHOUT WARRANTIES OR CONDITIONS OF ANY KIND, either express or implied.
 * See the License for the specific language governing permissions and
 * limitations under the License.
 */

package com.google.android.fhir.datacapture.views

import android.widget.FrameLayout
import android.widget.TextView
import androidx.appcompat.view.ContextThemeWrapper
import androidx.core.view.isVisible
import androidx.test.annotation.UiThreadTest
import androidx.test.ext.junit.runners.AndroidJUnit4
import androidx.test.platform.app.InstrumentationRegistry
import com.google.android.fhir.datacapture.R
import com.google.common.truth.Truth.assertThat
<<<<<<< HEAD
import com.google.fhir.r4.core.Date
import com.google.fhir.r4.core.Questionnaire
import com.google.fhir.r4.core.QuestionnaireResponse
=======
import org.hl7.fhir.r4.model.DateType
import org.hl7.fhir.r4.model.Questionnaire
import org.hl7.fhir.r4.model.QuestionnaireResponse
>>>>>>> f0587479
import org.junit.Before
import org.junit.Test
import org.junit.runner.RunWith
import java.time.LocalDate
import java.time.ZoneId

@RunWith(AndroidJUnit4::class)
class QuestionnaireItemDatePickerViewHolderFactoryInstrumentedTest {
  private lateinit var context: ContextThemeWrapper
  private lateinit var parent: FrameLayout
  private lateinit var viewHolder: QuestionnaireItemViewHolder

  @Before
  fun setUp() {
    context =
      ContextThemeWrapper(
        InstrumentationRegistry.getInstrumentation().targetContext,
        R.style.Theme_MaterialComponents
      )
    parent = FrameLayout(context)
    viewHolder = QuestionnaireItemDatePickerViewHolderFactory.create(parent)
  }

  @Test
  fun shouldShowPrefixText() {
    viewHolder.bind(
      QuestionnaireItemViewItem(
        Questionnaire.QuestionnaireItemComponent().apply { prefix = "Prefix?" },
        QuestionnaireResponse.QuestionnaireResponseItemComponent()
      ) {}
    )

    assertThat(viewHolder.itemView.findViewById<TextView>(R.id.prefix).isVisible).isTrue()
    assertThat(viewHolder.itemView.findViewById<TextView>(R.id.prefix).text).isEqualTo("Prefix?")
  }

  @Test
  fun shouldHidePrefixText() {
    viewHolder.bind(
      QuestionnaireItemViewItem(
        Questionnaire.QuestionnaireItemComponent().apply { prefix = "" },
        QuestionnaireResponse.QuestionnaireResponseItemComponent()
      ) {}
    )

    assertThat(viewHolder.itemView.findViewById<TextView>(R.id.prefix).isVisible).isFalse()
  }

  @Test
  fun shouldSetTextInputLayoutHint() {
    viewHolder.bind(
      QuestionnaireItemViewItem(
        Questionnaire.QuestionnaireItemComponent().apply { text = "Question?" },
        QuestionnaireResponse.QuestionnaireResponseItemComponent()
      ) {}
    )

    assertThat(viewHolder.itemView.findViewById<TextView>(R.id.question).text)
      .isEqualTo("Question?")
  }

  @Test
  @UiThreadTest
  fun shouldSetEmptyDateInput() {
    viewHolder.bind(
      QuestionnaireItemViewItem(
        Questionnaire.QuestionnaireItemComponent().apply { text = "Question?" },
        QuestionnaireResponse.QuestionnaireResponseItemComponent()
      ) {}
    )

    assertThat(viewHolder.itemView.findViewById<TextView>(R.id.textInputEditText).text.toString())
      .isEqualTo("")
  }

  @Test
  @UiThreadTest
  fun shouldSetDateInput() {
    viewHolder.bind(
      QuestionnaireItemViewItem(
        Questionnaire.QuestionnaireItemComponent().apply { text = "Question?" },
        QuestionnaireResponse.QuestionnaireResponseItemComponent()
          .addAnswer(
            QuestionnaireResponse.QuestionnaireResponseItemAnswerComponent()
              .setValue(DateType(2020, 0, 1))
          )
      ) {}
    )

    assertThat(
      viewHolder.itemView.findViewById<TextView>(R.id.textInputEditText).text.toString()
    ).isEqualTo("2020-01-01")
  }

//	@Test
//	@UiThreadTest
//	fun isTimePickerDisplayed() {
//		viewHolder.bind(
//			QuestionnaireItemViewItem(
//				Questionnaire.Item.newBuilder().apply {
//					text = com.google.fhir.r4.core.String.newBuilder().setValue("Question?").build()
//				}.build(),
//				QuestionnaireResponse.Item.newBuilder()
//			) {}
//		)
//		viewHolder.itemView.findViewById<TextView>(R.id.textInputEditText).performClick()
//		onView(withId(R.id.textInputEditText)).perform(ViewActions.click())
////        isDisplayed(withClassName(endsWith("android.widget.DatePicker")))
//			.check(
//				ViewAssertions.matches(withClassName(containsString("android.widget.DatePicker"))))
//	}
}<|MERGE_RESOLUTION|>--- conflicted
+++ resolved
@@ -21,24 +21,21 @@
 import androidx.appcompat.view.ContextThemeWrapper
 import androidx.core.view.isVisible
 import androidx.test.annotation.UiThreadTest
+import androidx.test.espresso.Espresso.onView
+import androidx.test.espresso.assertion.ViewAssertions.matches
+import androidx.test.espresso.matcher.ViewMatchers.isDisplayed
+import androidx.test.espresso.matcher.ViewMatchers.withText
 import androidx.test.ext.junit.runners.AndroidJUnit4
 import androidx.test.platform.app.InstrumentationRegistry
 import com.google.android.fhir.datacapture.R
+import com.google.android.material.textfield.TextInputEditText
 import com.google.common.truth.Truth.assertThat
-<<<<<<< HEAD
-import com.google.fhir.r4.core.Date
-import com.google.fhir.r4.core.Questionnaire
-import com.google.fhir.r4.core.QuestionnaireResponse
-=======
 import org.hl7.fhir.r4.model.DateType
 import org.hl7.fhir.r4.model.Questionnaire
 import org.hl7.fhir.r4.model.QuestionnaireResponse
->>>>>>> f0587479
 import org.junit.Before
 import org.junit.Test
 import org.junit.runner.RunWith
-import java.time.LocalDate
-import java.time.ZoneId
 
 @RunWith(AndroidJUnit4::class)
 class QuestionnaireItemDatePickerViewHolderFactoryInstrumentedTest {
@@ -90,7 +87,6 @@
         QuestionnaireResponse.QuestionnaireResponseItemComponent()
       ) {}
     )
-
     assertThat(viewHolder.itemView.findViewById<TextView>(R.id.question).text)
       .isEqualTo("Question?")
   }
@@ -123,26 +119,20 @@
       ) {}
     )
 
-    assertThat(
-      viewHolder.itemView.findViewById<TextView>(R.id.textInputEditText).text.toString()
-    ).isEqualTo("2020-01-01")
+    assertThat(viewHolder.itemView.findViewById<TextView>(R.id.textInputEditText).text.toString())
+      .isEqualTo("2020-01-01")
   }
 
-//	@Test
-//	@UiThreadTest
-//	fun isTimePickerDisplayed() {
-//		viewHolder.bind(
-//			QuestionnaireItemViewItem(
-//				Questionnaire.Item.newBuilder().apply {
-//					text = com.google.fhir.r4.core.String.newBuilder().setValue("Question?").build()
-//				}.build(),
-//				QuestionnaireResponse.Item.newBuilder()
-//			) {}
-//		)
-//		viewHolder.itemView.findViewById<TextView>(R.id.textInputEditText).performClick()
-//		onView(withId(R.id.textInputEditText)).perform(ViewActions.click())
-////        isDisplayed(withClassName(endsWith("android.widget.DatePicker")))
-//			.check(
-//				ViewAssertions.matches(withClassName(containsString("android.widget.DatePicker"))))
-//	}
+  @Test
+  @UiThreadTest
+  fun clickOnEditTextShouldDisplayDatePicker() {
+    viewHolder.bind(
+      QuestionnaireItemViewItem(
+        Questionnaire.QuestionnaireItemComponent().apply { text = "Question?" },
+        QuestionnaireResponse.QuestionnaireResponseItemComponent()
+      ) {}
+    )
+    viewHolder.itemView.findViewById<TextInputEditText>(R.id.textInputEditText).performClick()
+    assertThat(DatePickerFragment().isVisible)
+  }
 }